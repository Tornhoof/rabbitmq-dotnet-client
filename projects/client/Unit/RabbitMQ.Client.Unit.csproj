﻿<?xml version="1.0" encoding="utf-8"?>
<Project ToolsVersion="4.0" DefaultTargets="Build" xmlns="http://schemas.microsoft.com/developer/msbuild/2003">
  <!-- Warning! This file contains important customizations. Using Visual Studio to edit project's properties might break things. -->
  <!-- Props file -->
  <Import Project="$(MSBuildProjectDirectory)\..\..\..\Local.props" />
  <!-- Visual Studio generated properties -->
  <PropertyGroup>
    <Configuration Condition=" '$(Configuration)' == '' ">Debug</Configuration>
    <Platform Condition=" '$(Platform)' == '' ">AnyCPU</Platform>
    <ProductVersion>9.0.21022</ProductVersion>
    <SchemaVersion>2.0</SchemaVersion>
    <ProjectGuid>{DC9022AA-DC30-4871-AD28-3F166E05DBB5}</ProjectGuid>
    <OutputType>Library</OutputType>
    <AppDesignerFolder>properties</AppDesignerFolder>
    <RootNamespace>RabbitMQ.Client.Test</RootNamespace>
    <AssemblyName>unit-tests</AssemblyName>
    <TargetFrameworkVersion>$(PropTargetFramework)</TargetFrameworkVersion>
    <FileAlignment>512</FileAlignment>
  </PropertyGroup>
  <PropertyGroup Condition=" '$(Configuration)|$(Platform)' == 'Debug|AnyCPU' ">
    <DebugSymbols>true</DebugSymbols>
    <DebugType>full</DebugType>
    <Optimize>false</Optimize>
    <OutputPath>build\bin\</OutputPath>
    <DefineConstants>DEBUG;TRACE</DefineConstants>
    <ErrorReport>prompt</ErrorReport>
    <WarningLevel>4</WarningLevel>
  </PropertyGroup>
  <PropertyGroup Condition=" '$(Configuration)|$(Platform)' == 'Release|AnyCPU' ">
    <DebugType>pdbonly</DebugType>
    <Optimize>true</Optimize>
    <OutputPath>build\bin\</OutputPath>
    <DefineConstants>TRACE</DefineConstants>
    <ErrorReport>prompt</ErrorReport>
    <WarningLevel>4</WarningLevel>
  </PropertyGroup>
  <!-- SSL test support, SSL_CERTS_DIR is typically pointed at ../rabbitmq-test/certs (absolute path) -->
  <!-- I'd use the Choose construct for this, but it seems broken on Mono -->
  <PropertyGroup Condition="'$(SSL_CERTS_DIR)' == ''">
    <SSLAvail>false</SSLAvail>
  </PropertyGroup>
  <PropertyGroup Condition="'$(SSL_CERTS_DIR)' != ''">
    <SSLAvail>true</SSLAvail>
    <SSLCertsDir>$(SSL_CERTS_DIR)</SSLCertsDir>
  </PropertyGroup>
  <Target Name="ImportSSL" Condition="$(SSLAvail)">
    <!-- import cacert into certmgr -->
    <Exec Command="CertMgr /add $(SSLCertsDir)/testca/cacert.cer /s root" />
  </Target>
  <!-- Decide whether we need to set TEMP under mono -->
  <PropertyGroup>
    <MonoNunitTempSetting Condition="'$(PropUsingMono)' == 'true' and '$(temp)' == ''">temp=/tmp </MonoNunitTempSetting>
  </PropertyGroup>
  <!-- Running the tests -->
  <Target Name="RunUnitTests" DependsOnTargets="Build;ImportSSL">
    <Exec Command="$(MonoNunitTempSetting)$(PropLaunchExe)..\..\..\lib\nunit\nunit-console.exe -config=Debug &quot;build\bin\$(AssemblyName).dll&quot;" WorkingDirectory="$(MSBuildProjectDirectory)" ContinueOnError="false" />
  </Target>
  <Target Name="RunFocusUnitTests" DependsOnTargets="Build;ImportSSL">
    <Exec Command="$(MonoNunitTempSetting)$(PropLaunchExe)..\..\..\lib\nunit\nunit-console.exe -config=Debug -include=&quot;Focus&quot; &quot;build\bin\$(AssemblyName).dll&quot;" WorkingDirectory="$(MSBuildProjectDirectory)" ContinueOnError="false" />
  </Target>
  <Target Name="RunSingleUnitTest" DependsOnTargets="Build;ImportSSL">
    <Exec Command="$(MonoNunitTempSetting)$(PropLaunchExe)..\..\..\lib\nunit\nunit-console.exe -config=Debug -run=&quot;$(PropTestToRun)&quot; &quot;build\bin\$(AssemblyName).dll&quot;" WorkingDirectory="$(MSBuildProjectDirectory)" ContinueOnError="false" />
  </Target>
  <!-- Clean test result file -->
  <Target Name="CleanTestResults">
    <Delete Files="TestResult.xml" />
  </Target>
  <!-- Visual Studio generated reference and file list -->
  <ItemGroup>
    <Reference Include="nunit.framework, Version=2.6.4.0, Culture=neutral, PublicKeyToken=96d09a1eb7f44a77">
      <SpecificVersion>False</SpecificVersion>
      <HintPath>..\..\..\lib\nunit\nunit.framework.dll</HintPath>
    </Reference>
    <Reference Include="System" />
    <Reference Include="System.Core" />
    <Reference Include="System.Data" />
    <Reference Include="System.Xml" />
    <Reference Include="System.Xml.Linq" />
  </ItemGroup>
  <ItemGroup>
    <Compile Include="properties\AssemblyInfo.cs" />
    <Compile Include="src\unit\Fixtures.cs" />
    <Compile Include="src\unit\TestAmqpTcpEndpointParsing.cs" />
    <Compile Include="src\unit\TestAmqpUri.cs" />
    <Compile Include="src\unit\TestAuth.cs" />
    <Compile Include="src\unit\TestBasicGet.cs" />
    <Compile Include="src\unit\TestBatchingWorkPool.cs" />
    <Compile Include="src\unit\TestBlockingCell.cs" />
    <Compile Include="src\unit\TestBytesWireFormatting.cs" />
    <Compile Include="src\unit\TestChannelAllocation.cs" />
    <Compile Include="src\unit\TestConfirmSelect.cs" />
    <Compile Include="src\unit\TestConnectionBlocked.cs" />
    <Compile Include="src\unit\TestConnectionChurnHandleLeak.cs" />
    <Compile Include="src\unit\TestConnectionFactory.cs" />
    <Compile Include="src\unit\TestConnectionRecovery.cs" />
    <Compile Include="src\unit\TestConnectionShutdown.cs" />
    <Compile Include="src\unit\TestConnectionWithBackgroundThreads.cs" />
    <Compile Include="src\unit\TestConsumerCancelNotify.cs" />
    <Compile Include="src\unit\TestConsumerCount.cs" />
    <Compile Include="src\unit\TestConsumerExceptions.cs" />
    <Compile Include="src\unit\TestConsumerOperationDispatch.cs" />
    <Compile Include="src\unit\TestContentHeaderCodec.cs" />
    <Compile Include="src\unit\TestEventingConsumer.cs" />
    <Compile Include="src\unit\TestExceptionMessages.cs" />
    <Compile Include="src\unit\TestExchangeDeclare.cs" />
    <Compile Include="src\unit\TestExtensions.cs" />
    <Compile Include="src\unit\TestFieldTableFormatting.cs" />
    <Compile Include="src\unit\TestFieldTableFormattingGeneric.cs" />
<<<<<<< HEAD
=======
    <Compile Include="src\unit\TestFloodPublishing.cs" />
>>>>>>> f026d134
    <Compile Include="src\unit\TestHeartbeats.cs" />
    <Compile Include="src\unit\TestIntAllocator.cs" />
    <Compile Include="src\unit\TestInvalidAck.cs" />
    <Compile Include="src\unit\TestMainLoop.cs" />
    <Compile Include="src\unit\TestMapMessage.cs" />
    <Compile Include="src\unit\TestMessageCount.cs" />
    <Compile Include="src\unit\TestMessagePatternsSubscription.cs" />
    <Compile Include="src\unit\TestMethodArgumentCodec.cs" />
    <Compile Include="src\unit\TestModelShutdown.cs" />
    <Compile Include="src\unit\TestNetworkBinaryCodec.cs" />
    <Compile Include="src\unit\TestNowait.cs" />
    <Compile Include="src\unit\TestPassiveDeclare.cs" />
    <Compile Include="src\unit\TestPropertiesClone.cs" />
    <Compile Include="src\unit\TestPublicationAddress.cs" />
    <Compile Include="src\unit\TestQueueDeclare.cs" />
    <Compile Include="src\unit\TestRecoverAfterCancel.cs" />
    <Compile Include="src\unit\TestSharedQueue.cs" />
    <Compile Include="src\unit\TestSsl.cs" />
    <Compile Include="src\unit\TestStreamWireFormatting.cs" />
    <Compile Include="src\unit\WireFormattingFixture.cs" />
  </ItemGroup>
  <ItemGroup>
    <ProjectReference Include="..\RabbitMQ.Client\RabbitMQ.Client.csproj">
      <Project>{71713FDD-D5EC-40B2-A924-76F80AD57E12}</Project>
      <Name>RabbitMQ.Client</Name>
    </ProjectReference>
  </ItemGroup>
  <ItemGroup>
    <Service Include="{82A7F48D-3B50-4B1E-B82E-3ADA8210C358}" />
  </ItemGroup>
  <!-- Mono compatibility workarounds -->
  <PropertyGroup Condition=" '$(PropUsingMono)' == 'true'">
    <_DisabledWarnings>$(NoWarn)</_DisabledWarnings>
  </PropertyGroup>
  <!-- Microsoft CSharp targets -->
  <Import Project="$(MSBuildBinPath)\Microsoft.CSharp.targets" />
  <!-- Custom BeforeClean -->
  <Target Name="BeforeClean" DependsOnTargets="CleanTestResults" />
</Project><|MERGE_RESOLUTION|>--- conflicted
+++ resolved
@@ -106,10 +106,7 @@
     <Compile Include="src\unit\TestExtensions.cs" />
     <Compile Include="src\unit\TestFieldTableFormatting.cs" />
     <Compile Include="src\unit\TestFieldTableFormattingGeneric.cs" />
-<<<<<<< HEAD
-=======
     <Compile Include="src\unit\TestFloodPublishing.cs" />
->>>>>>> f026d134
     <Compile Include="src\unit\TestHeartbeats.cs" />
     <Compile Include="src\unit\TestIntAllocator.cs" />
     <Compile Include="src\unit\TestInvalidAck.cs" />
