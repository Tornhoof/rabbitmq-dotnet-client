--- conflicted
+++ resolved
@@ -62,14 +62,7 @@
         ///<summary>Heartbeat frame for transmission. Reusable across connections.</summary>
         private readonly EmptyOutboundFrame _heartbeatFrame = new EmptyOutboundFrame();
 
-<<<<<<< HEAD
-        private ManualResetEvent _appContinuation = new ManualResetEvent(false);
-=======
         private readonly ManualResetEvent _appContinuation = new ManualResetEvent(false);
-        private EventHandler<CallbackExceptionEventArgs> _callbackException;
-        private EventHandler<EventArgs> _recoverySucceeded;
-        private EventHandler<ConnectionRecoveryErrorEventArgs> _connectionRecoveryFailure;
->>>>>>> a834a6d9
 
         private IDictionary<string, object> _clientProperties;
 
